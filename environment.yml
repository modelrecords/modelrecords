name: modelrecords
channels:
  - conda-forge
  - defaults
dependencies:
  - pip:
    - pyyaml
    - semantic_version
    - jinja2
    - omegaconf
    - requests
    - PyPDF2
    - openai
    - pelican[markdown]
    - invoke
    - livereload
    - pytailwindcss
<<<<<<< HEAD
    - pelican-redirect
=======
    - matplotlib
>>>>>>> 13899bc4
<|MERGE_RESOLUTION|>--- conflicted
+++ resolved
@@ -15,8 +15,5 @@
     - invoke
     - livereload
     - pytailwindcss
-<<<<<<< HEAD
     - pelican-redirect
-=======
-    - matplotlib
->>>>>>> 13899bc4
+    - matplotlib